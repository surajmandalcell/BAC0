--- conflicted
+++ resolved
@@ -1,10 +1,6 @@
 [project]
 name = "BAC0"
-<<<<<<< HEAD
-version = "2024.09.13dev"
-=======
-version = "2024.09.10"
->>>>>>> 6158c5ce
+version = "2024.09.15dev"
 description = "BACnet Scripting Framework for testing DDC Controls"
 authors = [{name = "Christian Tremblay", email = "christian.tremblay@servisys.com"}]
 readme = "README.md"
