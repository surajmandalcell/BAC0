--- conflicted
+++ resolved
@@ -5,19 +5,9 @@
 FILE_FOOTER = const.FILE_FOOTER
 TAG = const.TAG
 
-template_example = {
-    "names": [("name", "dev_id")],
-}
 
-
-def convert(d, device_name=None, make_template=False):
-    """
-    Template : If true, will not populate name and device id so the file
-    can be reused to create a dictionnary in T3 Studio with multiple
-    devices. This will prevents us from switching dictionnary all the time.
-    """
+def convert(d, device_name=None):
     list_of_tags = []
-    device_id = None
     OBJECT_TYPE = {
         "analogValue": "AV",
         "analogInput": "AI",
@@ -53,14 +43,6 @@
         "MV": 10,
     }
 
-<<<<<<< HEAD
-=======
-    if make_template:
-        device_name = "$DEVICE_NAME"
-        device_id = "$DEVICE_ID"
-
-    data = {}
->>>>>>> 2ec60aeb
     for each in d.points:
         data: t.Dict[str, t.Union[str, int]] = {}
         name = device_name if device_name else d.properties.name
@@ -69,13 +51,8 @@
         data["group"] = ""
         data["object_type"] = obj_type
         data["object_instance"] = each.properties.address
-<<<<<<< HEAD
         data["device_id"] = d.properties.device_id
         data["data_type"] = DATATYPES[obj_type]
-=======
-        data["device_id"] = device_id if device_id else d.properties.device_id
-        data["data_type"] = DATATYPES[data["object_type"]]
->>>>>>> 2ec60aeb
         data["object_property"] = 85
         data["write_priority"] = WRITE_PRIORITY[obj_type]
         data["cov"] = "false"
@@ -86,36 +63,13 @@
         data["array_index"] = -1
         list_of_tags.append(TAG.format(d=data))
 
-    return (name, list_of_tags)
+        file = FILE_HEADER
+        for tag in list_of_tags:
+            file += tag
+        file += FILE_FOOTER
+        write_tags_import_file(name, file)
 
 
-def build_from_templates(list_of_tags, config={}):
-    """
-    Config must be a list of tuple (name, device_id)
-    """
-    _lst_of_tags = []
-    for each in config:
-        name, device_id = each
-        for tag in list_of_tags:
-            if "$DEVICE_NAME" in tag:
-                tag.replace("$DEVICE_NAME", name)
-            if "$DEVICE_ID" in tag:
-                tag.replace("DEVICE_ID", device_id)
-            _lst_of_tags.append(tag)
-    return _lst_of_tags
-
-
-def merge_templates(lst=[]):
-    _lst = []
-    for each in lst:
-        _lst.extend(each)
-    return _lst
-
-
-def write_tags_import_file(name, list_of_tags):
-    _content = FILE_HEADER
-    for tag in list_of_tags:
-        _content += tag
-    _content += FILE_FOOTER
+def write_tags_import_file(name, file):
     with open("{}.xml".format(name), "w") as xml_file:
-        xml_file.write(_content)+        xml_file.write(file)